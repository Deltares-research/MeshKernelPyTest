--- conflicted
+++ resolved
@@ -334,7 +334,6 @@
             self.lib.mkernel_delete_hanging_edges_mesh2d, self._meshkernelid
         )
 
-<<<<<<< HEAD
     def make_mesh_from_polygon_mesh2d(self, polygon: GeometryList):
         """Generates a triangular mesh2d within a polygon. The size of the triangles is determined from the length of
         the polygon edges.
@@ -547,7 +546,7 @@
         )
 
         return n_obtuse_triangles.value
-=======
+
     def get_splines(
         self, geometry_list: GeometryList, number_of_points_between_nodes: int
     ) -> GeometryList:
@@ -691,7 +690,6 @@
         )
 
         return selected_nodes
->>>>>>> 53329d51
 
     @staticmethod
     def _execute_function(function: Callable, *args):
