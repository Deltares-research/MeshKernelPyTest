--- conflicted
+++ resolved
@@ -131,11 +131,7 @@
         n_coordinates (c_int): The number of coordinate values.
         x_coordinates (POINTER(c_double)): The x coordinates.
         y_coordinates (POINTER(c_double)): The y coordinates.
-<<<<<<< HEAD
-        values (POINTER(c_double)): The z coordinates.
-=======
         values (POINTER(c_double)): The values on this mesh2d.
->>>>>>> cca87409
     """
 
     _fields_ = [
@@ -184,13 +180,8 @@
         outer_iterations (c_int): Number of outer iterations in orthogonalization.
         boundary_iterations (c_int): Number of boundary iterations in grid/net orthogonalization within itatp.
         inner_iterations (c_int): Number of inner iterations in grid/net orthogonalization within itbnd.
-<<<<<<< HEAD
-        orthogonalization_to_smoothing_factor (c_double): Factor from 0 to 1. between grid smoothing and grid
-                                                          orthogonality.
-=======
         orthogonalization_to_smoothing_factor (c_double): Factor from between grid smoothing (0) and
                                                           grid orthogonality (1).
->>>>>>> cca87409
         orthogonalization_to_smoothing_factor_at_boundary (c_double): Minimum ATPF on the boundary.
         areal_to_angle_smoothing_factor (c_double): Factor between smoother 1d0 and area-homogenizer 0d0.
     """
