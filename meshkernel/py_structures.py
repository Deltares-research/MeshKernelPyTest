--- conflicted
+++ resolved
@@ -608,19 +608,17 @@
         self.y_coordinates: ndarray = y_coordinates
         self.values: ndarray = values
 
-<<<<<<< HEAD
         if values.dtype == np.int16:
             self.value_type: int = InterpolationValues.SHORT
         elif values.dtype == np.float32:
             self.value_type: int = InterpolationValues.FLOAT
         else:
             raise RuntimeError("Unsupported value type: the values should be int16 or float32!")
-=======
+
 
 @unique
 class CurvilinearDirection(IntEnum):
     """Direction to use in curvilinear grid algorithms."""
 
     M = 0
-    N = 1
->>>>>>> 266a3759
+    N = 1