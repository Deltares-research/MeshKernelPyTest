from __future__ import annotations

from dataclasses import dataclass
from enum import Enum, IntEnum, unique

import numpy as np


@unique
class DeleteMeshOption(IntEnum):
    """Option to delete the mesh inside a polygon """

    """Delete all nodes inside the polygon. """
    ALL_NODES = 0

    """ Delete all faces of which the circum center is inside the polygon """
    ALL_FACE_CIRCUMCENTERS = 1

    """ Delete all faces of which the complete face is inside the polygon. """
    ALL_COMPLETE_FACES = 2


@unique
class ProjectToLandBoundaryOption(IntEnum):
    """Option how to project to the land boundary."""

    DO_NOT_PROJECT_TO_LANDBOUNDARY = 0
    TO_ORIGINAL_NETBOUNDARY = 1
    OUTER_MESH_BOUNDARY_TO_LANDBOUNDARY = 2
    INNER_AND_OUTER_MESH_BOUNDARY_TO_LANDBOUNDARY = 3
    WHOLE_MESH = 4


@dataclass
class Mesh2d:
    """This class is used for getting and setting two-dimensional mesh data

    Attributes:
<<<<<<< HEAD
        node_x (np.ndarray(double)): The x-coordinates of the nodes.
        node_y (np.ndarray(double)): The y-coordinates of the nodes.
        edge_nodes (np.ndarray(int)): The nodes composing each mesh 2d edge.

        face_nodes (np.ndarray(int), optional): The nodes composing each mesh 2d face.
        nodes_per_face (np.ndarray(int), optional): The nodes composing each mesh 2d face.
        edge_x (np.ndarray(double), optional): The x-coordinates of the mesh edges' middle points.
        edge_y (np.ndarray(double), optional): The x-coordinates of the mesh edges' middle points.
        face_x (np.ndarray(double), optional): The x-coordinates of the mesh faces' mass centers.
        face_y (np.ndarray(double), optional): The y-coordinates of the mesh faces' mass centers.
=======
        node_x (np.ndarray): A 1D double array describing the x-coordinates of the nodes.
        node_y (np.ndarray): A 1D double array describing the y-coordinates of the nodes.
        edge_nodes (np.ndarray, optional): A 1D integer array describing the nodes composing each mesh 2d edge.
        face_nodes (np.ndarray, optional): A 1D integer array describing the nodes composing each mesh 2d face.
        nodes_per_face (np.ndarray, optional): A 1D integer array describing the nodes composing each mesh 2d face.
        edge_x (np.ndarray, optional): A 1D double array describing x-coordinates of the mesh edges' middle points.
        edge_y (np.ndarray, optional): A 1D double array describing x-coordinates of the mesh edges' middle points.
        face_x (np.ndarray, optional): A 1D double array describing x-coordinates of the mesh faces' mass centers.
        face_y (np.ndarray, optional): A 1D double array describing y-coordinates of the mesh faces' mass centers.
>>>>>>> 1b4ae943

    """

    node_x: np.ndarray
    node_y: np.ndarray
    edge_nodes: np.ndarray
    face_nodes: np.ndarray = np.empty(0, dtype=np.int32)
    nodes_per_face: np.ndarray = np.empty(0, dtype=np.int32)
    edge_x: np.ndarray = np.empty(0, dtype=np.double)
    edge_y: np.ndarray = np.empty(0, dtype=np.double)
    face_x: np.ndarray = np.empty(0, dtype=np.double)
    face_y: np.ndarray = np.empty(0, dtype=np.double)


@dataclass
class GeometryList:
    """A class to describe a list of geometries.

    Attributes:
        x_coordinates (np.ndarray(np.double)): The x coordinates.
        y_coordinates (np.ndarray(np.double)): The y coordinates.
        geometry_separator (float, optional): The value used as a separator in the coordinates. Default is `-999.0`
        inner_outer_separator (float, optional): The value used to separate the inner part of a polygon from its outer
                                                 part. Default is `-998.0`
    """

    x_coordinates: np.ndarray
    y_coordinates: np.ndarray
    geometry_separator: float = -999.0
    inner_outer_separator: float = -998.0


@dataclass
class OrthogonalizationParameters:
    """A class holding the parameters for orthogonalization.

    Attributes:
        outer_iterations (int): Number of outer iterations in orthogonalization. Increase this parameter for complex
                                grids..
        boundary_iterations (int): Number of boundary iterations in grid/net orthogonalization within itatp.
        inner_iterations (int): Number of inner iterations in grid/net orthogonalization within itbnd.
        orthogonalization_to_smoothing_factor (float): Factor from 0 to 1. between grid smoothing and grid
                                                       orthogonality.
        orthogonalization_to_smoothing_factor_at_boundary (float): Minimum ATPF on the boundary.
        areal_to_angle_smoothing_factor (float): Factor between smoother 1d0 and area-homogenizer 0d0.
    """

    outer_iterations: int
    boundary_iterations: int
    inner_iterations: int
    orthogonalization_to_smoothing_factor: float
    orthogonalization_to_smoothing_factor_at_boundary: float
    areal_to_angle_smoothing_factor: float<|MERGE_RESOLUTION|>--- conflicted
+++ resolved
@@ -36,18 +36,6 @@
     """This class is used for getting and setting two-dimensional mesh data
 
     Attributes:
-<<<<<<< HEAD
-        node_x (np.ndarray(double)): The x-coordinates of the nodes.
-        node_y (np.ndarray(double)): The y-coordinates of the nodes.
-        edge_nodes (np.ndarray(int)): The nodes composing each mesh 2d edge.
-
-        face_nodes (np.ndarray(int), optional): The nodes composing each mesh 2d face.
-        nodes_per_face (np.ndarray(int), optional): The nodes composing each mesh 2d face.
-        edge_x (np.ndarray(double), optional): The x-coordinates of the mesh edges' middle points.
-        edge_y (np.ndarray(double), optional): The x-coordinates of the mesh edges' middle points.
-        face_x (np.ndarray(double), optional): The x-coordinates of the mesh faces' mass centers.
-        face_y (np.ndarray(double), optional): The y-coordinates of the mesh faces' mass centers.
-=======
         node_x (np.ndarray): A 1D double array describing the x-coordinates of the nodes.
         node_y (np.ndarray): A 1D double array describing the y-coordinates of the nodes.
         edge_nodes (np.ndarray, optional): A 1D integer array describing the nodes composing each mesh 2d edge.
@@ -57,7 +45,6 @@
         edge_y (np.ndarray, optional): A 1D double array describing x-coordinates of the mesh edges' middle points.
         face_x (np.ndarray, optional): A 1D double array describing x-coordinates of the mesh faces' mass centers.
         face_y (np.ndarray, optional): A 1D double array describing y-coordinates of the mesh faces' mass centers.
->>>>>>> 1b4ae943
 
     """
 
